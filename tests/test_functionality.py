--- conflicted
+++ resolved
@@ -33,11 +33,7 @@
 def test_add_noise_exponential():
     # Arrange
     spectrum = np.ones(10000).reshape(1, -1)
-<<<<<<< HEAD
     add_noise = AddNoise(distribution="exponential", scale=0.1, random_state=42)
-=======
-    add_noise = AddNoise(noise_distribution="exponential", scale=0.1, random_state=42)
->>>>>>> cac05f19
 
     # Act
     spectrum_corrected = add_noise.fit_transform(spectrum)
@@ -50,11 +46,8 @@
 def test_add_noise_gaussian():
     # Arrange
     spectrum = np.ones(10000).reshape(1, -1)
-<<<<<<< HEAD
     add_noise = AddNoise(distribution="gaussian", scale=0.5, random_state=42)
-=======
-    add_noise = AddNoise(noise_distribution="gaussian", scale=0.5, random_state=42)
->>>>>>> cac05f19
+
 
     # Act
     spectrum_corrected = add_noise.fit_transform(spectrum)
@@ -68,22 +61,14 @@
 def test_add_noise_poisson():
     # Arrange
     spectrum = np.ones(10000).reshape(1, -1)
-<<<<<<< HEAD
     add_noise = AddNoise(distribution="poisson", scale=0.5, random_state=42)
-=======
-    add_noise = AddNoise(noise_distribution="poisson", scale=0.5, random_state=42)
->>>>>>> cac05f19
 
     # Act
     spectrum_corrected = add_noise.fit_transform(spectrum)
 
     # Assert
     assert spectrum.shape == spectrum_corrected.shape
-<<<<<<< HEAD
     assert np.allclose(np.mean(spectrum_corrected[0]), 1.5011, atol=1e-2)
-=======
-    assert np.allclose(np.mean(spectrum_corrected[0]), 0.5011, atol=1e-2)
->>>>>>> cac05f19
     assert np.allclose(np.std(spectrum_corrected[0]), 0.5, atol=1e-2)
 
 
